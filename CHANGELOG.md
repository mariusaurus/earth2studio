--- conflicted
+++ resolved
@@ -12,12 +12,9 @@
 
 - Hemispheric centred bred vector perturbation from HENS
 - Add Aurora model to prognostic models
-<<<<<<< HEAD
-- Add cyclone trackers
-=======
 - Added check_extra_imports util for informative errors when optional dependencies are
   not installed
->>>>>>> f903a859
+- Add cyclone trackers
 
 ### Changed
 
