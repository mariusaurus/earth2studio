[build-system]
requires = ["hatchling"]
build-backend = "hatchling.build"

[project]
name = "earth2studio"
authors = [
  { name="NVIDIA PhysicsNeMo Team" },
]
description = "Open-source deep-learning framework for exploring, building and deploying AI weather/climate workflows."
readme = "README.md"
requires-python = ">=3.10"
license = "Apache-2.0"
dependencies = [
    "cfgrib >= 0.9.10.3",
    "cftime",
    "fsspec>=2024.2.0",
    "gcsfs",
    "h5py>=3.2.0",
    "h5netcdf>=1.0.0",
    "huggingface-hub>=0.4.0",
    "loguru",
    "netCDF4>=1.6.4",
    "ngcsdk>=3.55.0",
    "nest_asyncio", # TODO Remove
    "python-dotenv",
    "s3fs>=2023.5.0",
    "torch>=2.5.0",
    "tqdm>=4.65.0",
    "xarray[parallel]>=2023.1.0",
    "zarr>=2.14.2",
    "numcodecs<0.15.0", # TODO: Remove
]

classifiers = [
    "Programming Language :: Python :: 3",
    "License :: OSI Approved :: Apache Software License",
    "Operating System :: OS Independent",
    'Programming Language :: Python',
    'Programming Language :: Python :: 3',
    'Programming Language :: Python :: 3.10',
    'Programming Language :: Python :: 3.11',
    'Programming Language :: Python :: 3.12',
    'Programming Language :: Python :: 3 :: Only',
    "Intended Audience :: Science/Research",
    "Environment :: GPU",
    "Topic :: Scientific/Engineering :: Artificial Intelligence",
    'Typing :: Typed',
]
dynamic = ["version"]

[project.urls]
Homepage = "https://github.com/NVIDIA/earth2studio"
Documentation = "https://nvidia.github.io/earth2studio"
Issues = "https://github.com/NVIDIA/earth2studio/issues"
Changelog = "https://github.com/NVIDIA/earth2studio/blob/main/CHANGELOG.md"

[project.optional-dependencies]
data = [
    "cdsapi>=0.7.5",
    "eccodes>=2.38.0",
    "ecmwf-opendata>=0.3.3",
    "herbie-data",
]
perturbation = [
    "torch-harmonics>=0.7.4",
]
statistics = [
    "nvidia-physicsnemo>=1.0.1",
]
# PX Models
aurora = [
    "microsoft-aurora>=1.5.0",
]
aurora-fork = [
    "microsoft-aurora", # optional fork install without timm package version conflict
]
dlwp = [
    "nvidia-physicsnemo>=1.0.1",
]
fcn = [
    "nvidia-physicsnemo>=1.0.1",
]
fengwu = [
    "onnxruntime-gpu>=1.21.0",
]
pangu = [
    "onnxruntime-gpu>=1.21.0",
]
sfno = [
    "jsbeautifier>=1.15.4",
    "makani[all]",
    "numba>=0.61.0",
    "pynvml>=12.0.0",
    "ruamel-yaml>=0.18.10",
    "tensorly>=0.9.0",
    "tensorly-torch>=0.5.0",
    "torch-harmonics>=0.7.4",
]
stormcast = [
    "einops>=0.8.1",
    "nvidia-physicsnemo>=1.0.1",
    "nvtx>=0.2.11",
    "omegaconf>=2.3.0",
    "scipy>=1.15.2",
]
# DX Models
climatenet = []
corrdiff = [
    "einops>=0.8.1",
    "nvidia-physicsnemo>=1.0.1",
    "nvtx>=0.2.11",
    "scipy>=1.15.2",
]
<<<<<<< HEAD
cyclone = [
    "cucim>=23.10.0",
    "cupy>=13.4.1",
    "scikit-image>=0.25.2",
]
=======
derived = []
>>>>>>> 8015ed50
precip-afno = [
    "nvidia-physicsnemo>=1.0.1",
]
# All, must not have conflicts
all = [
    "earth2studio[data,perturbation,statistics]",
    "earth2studio[aurora-fork,dlwp,fcn,fengwu,pangu,sfno,stormcast]",
    "earth2studio[climatenet,corrdiff,precip-afno,cyclone]",
]

# ==== UV configuration ====
[tool.uv]
conflicts = [
    [
      { extra = "aurora" },
      { extra = "dlwp" },
    ],
    [
      { extra = "aurora" },
      { extra = "fcn" },
    ],
    [
      { extra = "aurora" },
      { extra = "sfno" },
    ],
    [
      { extra = "aurora" },
      { extra = "stormcast" },
    ],
    [
      { extra = "aurora" },
      { extra = "corrdiff" },
    ],
    [
      { extra = "aurora" },
      { extra = "precip-afno" },
    ],
    [
      { extra = "aurora" },
      { extra = "aurora-fork" },
    ],
]

[tool.uv.sources]
makani = { git = "https://github.com/NickGeneva/modulus-makani.git", rev = "3da09f9e52a6393839d73d44262779ac7279bc2f" }
microsoft-aurora = { git = "https://github.com/NickGeneva/aurora", rev = "ab41cf1de67d5dcc723b96fc9a6219e4b548d181" }

[dependency-groups]
dev = [
    "black==24.1.0",
    "coverage>=6.5.0",
    "interrogate>=1.5.0",
    "hatch>=1.14.0",
    "mypy",
    "pre-commit",
    "pytest>=6.0.0",
    "pytest-timeout>=2.0.1",
    "pytest-skip-slow>=0.0.5",
    "pyyaml>=6.0",
    "types-requests",
    "ruff",
]
docs = [
    "cartopy",
    "matplotlib",
    "scipy",
    "sphinx-design",
    "sphinx>=6.0.0",
    "jupytext>=1.15.0",
    "sphinx-autodoc-typehints>=1.24.0",
    "sphinx-gallery>=0.12.0",
    "sphinx-togglebutton>=0.3.0",
    "myst-parser>=0.18.0",
    "sphinx-favicon>=1.0.1",
    "pydata-sphinx-theme==0.15.2",
]

[tool.hatch.version]
path = "earth2studio/__init__.py"

[tool.hatch.build.targets.sdist]
include = ["earth2studio/**/*.py"]
exclude = []

# ==== Ruff configuration ====
[tool.ruff]
# Enable flake8/pycodestyle (`E`), Pyflakes (`F`), flake8-bandit (`S`),
# isort (`I`), and performance 'PERF' rules.
select = ["E", "F", "S", "I", "PERF"]
fixable = ["I"]

# Never enforce `E402`, `E501` (line length violations),
# and `S311` (random number generators)
ignore = ["E501", "S311"]

# Exclude the examples and experimental folders
exclude = []

[tool.ruff.per-file-ignores]
# Ignore `F401` (import violations) in all `__init__.py` files, and in `docs/*.py`.
"__init__.py" = ["F401"]
"docs/*.py" = ["F401"]
"examples/*.py" = ["E402"]

# Ignore `S101` (assertions) in all `test` files.
"test/*.py" = ["S101"]

# ==== Pytest configuration ====
[tool.pytest.ini_options]
testpaths = ["test"]
norecursedirs = [".git", "third_party"]
# show extra info on xfailed, xpassed, and skipped tests
addopts = ["-vv", "-r", "xfXs"]
markers = [
    "slow: marks tests as slow (deselect with: -m 'not slow')",
    "cli: marks tests which run CLIs"
]
asyncio_mode = "auto"

# ==== Coverage.py configuration (ran using pytest-cov) ====
# See: https://coverage.readthedocs.io/en/latest/config.html
[tool.coverage.run]
branch = true
concurrency = ["multiprocessing", "thread"]
source = ["earth2studio"]
omit = [
    "third_party/*",
]

[tool.coverage.report]
exclude_lines = [
    "pragma: no cover",
]
exclude_also = [
    # Don't complain about abstract methods, they aren't run:
    "@(abc\\.)?abstractmethod",
    # Don't complain about protocols:
    "@runtime_checkable",
]
omit = [
    # omit anything in a .local directory anywhere
    "test/*",
    "earth2studio/models/nn/*",
]
show_missing = true
fail_under = 75

[tool.coverage.xml]
output = "e2studio.coverage.xml"

# ==== Interrogate configuration ====
[tool.interrogate]
ignore-init-method = true
ignore-init-module = true
ignore-magic = true
ignore-semiprivate = true
ignore-private = true
ignore-property-decorators = true
ignore-module = true
ignore-nested-functions = true
ignore-nested-classes = true
fail-under = 95
color = true
omit-covered-files = false
verbose = 2
exclude = ["setup.py", "test/*", "docs", "build"]
ignore-regex = ["^get$", "^mock_.*", ".*BaseClass.*"]

# ==== MyPy configuration ====
# See: https://mypy.readthedocs.io/en/stable/config_file.html
[tool.mypy]
python_version = "3.10"
packages = ['earth2studio']
exclude = [
    '^(examples|test|docs)'
]
disallow_untyped_calls = true
disallow_untyped_defs = true
check_untyped_defs = true
implicit_optional = true
warn_redundant_casts = true
warn_unused_ignores = false
follow_imports = 'skip'<|MERGE_RESOLUTION|>--- conflicted
+++ resolved
@@ -112,15 +112,12 @@
     "nvtx>=0.2.11",
     "scipy>=1.15.2",
 ]
-<<<<<<< HEAD
 cyclone = [
     "cucim>=23.10.0",
     "cupy>=13.4.1",
     "scikit-image>=0.25.2",
 ]
-=======
 derived = []
->>>>>>> 8015ed50
 precip-afno = [
     "nvidia-physicsnemo>=1.0.1",
 ]
